---
kind: pipeline
name: default

workspace:
  base: /drone/garage

volumes:
- name: cargo_home
  temp: {}

steps:
  - name: restore-cache
    image: meltwater/drone-cache:dev
    volumes:
    - name: cargo_home
      path: /drone/cargo
    environment:
      AWS_ACCESS_KEY_ID:
        from_secret: cache_aws_access_key_id
      AWS_SECRET_ACCESS_KEY:
        from_secret: cache_aws_secret_access_key
    pull: true
    settings:
      restore: true
      archive_format: "gzip"
      bucket: drone-cache
      cache_key: '{{ .Repo.Name }}_{{ checksum "Cargo.lock" }}_{{ arch }}_{{ os }}_gzip'
      region: garage
      mount:
        - '/drone/cargo'
        - 'target'
      path_style: true
      endpoint: https://garage.deuxfleurs.fr
    when:
      branch:
      - nonexistent_skip_this_step

  - name: build
    image: lxpz/garage_builder_amd64:1
    volumes:
    - name: cargo_home
      path: /drone/cargo
    environment:
      CARGO_HOME: /drone/cargo
    commands:
      - pwd
      - cargo fmt -- --check
      - cargo build

  - name: cargo-test
    image: lxpz/garage_builder_amd64:1
    volumes:
    - name: cargo_home
      path: /drone/cargo
    environment:
      CARGO_HOME: /drone/cargo
    commands:
      - cargo test

  - name: rebuild-cache
    image: meltwater/drone-cache:dev
    volumes:
    - name: cargo_home
      path: /drone/cargo
    environment:
      AWS_ACCESS_KEY_ID:
        from_secret: cache_aws_access_key_id
      AWS_SECRET_ACCESS_KEY:
        from_secret: cache_aws_secret_access_key
    pull: true
    settings:
      rebuild: true
      archive_format: "gzip"
      bucket: drone-cache
      cache_key: '{{ .Repo.Name }}_{{ checksum "Cargo.lock" }}_{{ arch }}_{{ os }}_gzip'
      region: garage
      mount:
        - '/drone/cargo'
        - 'target'
      path_style: true
      endpoint: https://garage.deuxfleurs.fr
    when:
      branch:
      - nonexistent_skip_this_step

  - name: smoke-test
    image: lxpz/garage_builder_amd64:1
    volumes:
    - name: cargo_home
      path: /drone/cargo
    environment:
      CARGO_HOME: /drone/cargo
    commands:
      - ./script/test-smoke.sh || (cat /tmp/garage.log; false)

---
kind: pipeline
name: website

steps:
  - name: build
    image: hrektts/mdbook
    commands:
      - cd doc/book
      - mdbook build

  - name: upload
    image: plugins/s3
    settings:
      bucket: garagehq.deuxfleurs.fr
      access_key:
        from_secret: garagehq_aws_access_key_id
      secret_key:
        from_secret: garagehq_aws_secret_access_key
      source: doc/book/book/**/*
      strip_prefix: doc/book/book/
      target: /
      path_style: true
      endpoint: https://garage.deuxfleurs.fr
      region: garage
    when:
      event:
        - push
      branch:
        - main
      repo:
        - Deuxfleurs/garage
<<<<<<< HEAD
=======

---
kind: signature
hmac: de82026387bd09e547dbc9cc5d232fd865204b4f393d32508c50b58f8e60611d

...
>>>>>>> dcfc32cf
<|MERGE_RESOLUTION|>--- conflicted
+++ resolved
@@ -126,12 +126,9 @@
         - main
       repo:
         - Deuxfleurs/garage
-<<<<<<< HEAD
-=======
 
 ---
 kind: signature
 hmac: de82026387bd09e547dbc9cc5d232fd865204b4f393d32508c50b58f8e60611d
 
-...
->>>>>>> dcfc32cf
+...