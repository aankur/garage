[package]
name = "garage_rpc"
version = "0.7.0"
authors = ["Alex Auvolat <alex@adnab.me>"]
edition = "2018"
license = "AGPL-3.0"
description = "Cluster membership management and RPC protocol for the Garage object store"
repository = "https://git.deuxfleurs.fr/Deuxfleurs/garage"
readme = "../../README.md"

[lib]
path = "lib.rs"

# See more keys and their definitions at https://doc.rust-lang.org/cargo/reference/manifest.html

[dependencies]
garage_util = { version = "0.7.0", path = "../util" }

arc-swap = "1.0"
bytes = "1.0"
gethostname = "0.2"
hex = "0.4"
tracing = "0.1.30"
rand = "0.8"
sodiumoxide = { version = "0.2.5-0", package = "kuska-sodiumoxide" }

async-trait = "0.1.7"
rmp-serde = "0.15"
serde = { version = "1.0", default-features = false, features = ["derive", "rc"] }
serde_bytes = "0.11"
serde_json = "1.0"

# newer version requires rust edition 2021
kube = { version = "0.62", features = ["runtime", "derive"], optional = true }
k8s-openapi = { version = "0.13", features = ["v1_22"], optional = true }
openssl = { version = "0.10", features = ["vendored"], optional = true }
schemars = { version = "0.8", optional = true }

# newer version requires rust edition 2021
pnet_datalink = "0.28"

futures = "0.3"
futures-util = "0.3"
tokio = { version = "1.0", default-features = false, features = ["rt", "rt-multi-thread", "io-util", "net", "time", "macros", "sync", "signal", "fs"] }
tokio-stream = { version = "0.1", features = ["net"] }
opentelemetry = "0.17"

<<<<<<< HEAD
#netapp = { version = "0.4.4", features = ["telemetry"] }
netapp = { version = "0.5.0", git = "https://git.deuxfleurs.fr/lx/netapp", branch = "stream-body", features = ["telemetry"] }
=======
#netapp = { version = "0.3.0", git = "https://git.deuxfleurs.fr/lx/netapp" }
#netapp = { version = "0.4", path = "../../../netapp", features = ["telemetry"] }
netapp = { version = "0.4.5", features = ["telemetry"] }
>>>>>>> d23b3a14

hyper = { version = "0.14", features = ["client", "http1", "runtime", "tcp"] }


[features]
kubernetes-discovery = [ "kube", "k8s-openapi", "openssl", "schemars" ]<|MERGE_RESOLUTION|>--- conflicted
+++ resolved
@@ -45,14 +45,8 @@
 tokio-stream = { version = "0.1", features = ["net"] }
 opentelemetry = "0.17"
 
-<<<<<<< HEAD
-#netapp = { version = "0.4.4", features = ["telemetry"] }
+#netapp = { version = "0.4.5", features = ["telemetry"] }
 netapp = { version = "0.5.0", git = "https://git.deuxfleurs.fr/lx/netapp", branch = "stream-body", features = ["telemetry"] }
-=======
-#netapp = { version = "0.3.0", git = "https://git.deuxfleurs.fr/lx/netapp" }
-#netapp = { version = "0.4", path = "../../../netapp", features = ["telemetry"] }
-netapp = { version = "0.4.5", features = ["telemetry"] }
->>>>>>> d23b3a14
 
 hyper = { version = "0.14", features = ["client", "http1", "runtime", "tcp"] }
 
