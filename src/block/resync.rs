use std::collections::HashSet;
use std::convert::TryInto;
use std::sync::{Arc, Mutex};
use std::time::Duration;

use async_trait::async_trait;
use serde::{Deserialize, Serialize};

use tokio::select;
use tokio::sync::{watch, Notify};

use opentelemetry::{
	trace::{FutureExt as OtelFutureExt, TraceContextExt, Tracer},
	Context, KeyValue,
};

use garage_db as db;

use garage_util::background::*;
use garage_util::data::*;
use garage_util::error::*;
use garage_util::metrics::RecordDuration;
use garage_util::persister::PersisterShared;
use garage_util::time::*;
use garage_util::tranquilizer::Tranquilizer;

use garage_rpc::system::System;
use garage_rpc::*;

use garage_table::replication::TableReplication;

use crate::manager::*;

// The delay between the time where a resync operation fails
// and the time when it is retried, with exponential backoff
// (multiplied by 2, 4, 8, 16, etc. for every consecutive failure).
pub(crate) const RESYNC_RETRY_DELAY: Duration = Duration::from_secs(60);
// The minimum retry delay is 60 seconds = 1 minute
// The maximum retry delay is 60 seconds * 2^6 = 60 seconds << 6 = 64 minutes (~1 hour)
pub(crate) const RESYNC_RETRY_DELAY_MAX_BACKOFF_POWER: u64 = 6;

// No more than 4 resync workers can be running in the system
pub(crate) const MAX_RESYNC_WORKERS: usize = 8;
// Resync tranquility is initially set to 2, but can be changed in the CLI
// and the updated version is persisted over Garage restarts
const INITIAL_RESYNC_TRANQUILITY: u32 = 2;

pub struct BlockResyncManager {
	pub(crate) queue: db::Tree,
	pub(crate) notify: Arc<Notify>,
	pub(crate) errors: db::Tree,

	busy_set: BusySet,

	persister: PersisterShared<ResyncPersistedConfig>,
}

#[derive(Serialize, Deserialize, Clone, Copy)]
struct ResyncPersistedConfig {
	n_workers: usize,
	tranquility: u32,
}
impl garage_util::migrate::InitialFormat for ResyncPersistedConfig {}
impl Default for ResyncPersistedConfig {
	fn default() -> Self {
		ResyncPersistedConfig {
			n_workers: 1,
			tranquility: INITIAL_RESYNC_TRANQUILITY,
		}
	}
}

enum ResyncIterResult {
	BusyDidSomething,
	BusyDidNothing,
	IdleFor(Duration),
}

type BusySet = Arc<Mutex<HashSet<Vec<u8>>>>;

struct BusyBlock {
	time_bytes: Vec<u8>,
	hash_bytes: Vec<u8>,
	busy_set: BusySet,
}

impl BlockResyncManager {
	pub(crate) fn new(db: &db::Db, system: &System) -> Self {
		let queue = db
			.open_tree("block_local_resync_queue")
			.expect("Unable to open block_local_resync_queue tree");

		let errors = db
			.open_tree("block_local_resync_errors")
			.expect("Unable to open block_local_resync_errors tree");

		let persister = PersisterShared::new(&system.metadata_dir, "resync_cfg");

		Self {
			queue,
			notify: Arc::new(Notify::new()),
			errors,
			busy_set: Arc::new(Mutex::new(HashSet::new())),
			persister,
		}
	}

	/// Get lenght of resync queue
	pub fn queue_len(&self) -> Result<usize, Error> {
		Ok(self.queue.len()?)
	}

	/// Get number of blocks that have an error
	pub fn errors_len(&self) -> Result<usize, Error> {
		Ok(self.errors.len()?)
	}

	/// Clear the error counter for a block and put it in queue immediately
	pub fn clear_backoff(&self, hash: &Hash) -> Result<(), Error> {
		let now = now_msec();
		if let Some(ec) = self.errors.get(hash)? {
			let mut ec = ErrorCounter::decode(&ec);
			if ec.errors > 0 {
				ec.last_try = now - ec.delay_msec();
				self.errors.insert(hash, ec.encode())?;
				self.put_to_resync_at(hash, now)?;
				return Ok(());
			}
		}
		Err(Error::Message(format!(
			"Block {:?} was not in an errored state",
			hash
		)))
	}

	pub fn register_bg_vars(&self, vars: &mut vars::BgVars) {
		let notify = self.notify.clone();
		vars.register_rw(
			&self.persister,
			"resync-worker-count",
			|p| p.get_with(|x| x.n_workers),
			move |p, n_workers| {
				if !(1..=MAX_RESYNC_WORKERS).contains(&n_workers) {
					return Err(Error::Message(format!(
						"Invalid number of resync workers, must be between 1 and {}",
						MAX_RESYNC_WORKERS
					)));
				}
				p.set_with(|x| x.n_workers = n_workers)?;
				notify.notify_waiters();
				Ok(())
			},
		);

		let notify = self.notify.clone();
		vars.register_rw(
			&self.persister,
			"resync-tranquility",
			|p| p.get_with(|x| x.tranquility),
			move |p, tranquility| {
				p.set_with(|x| x.tranquility = tranquility)?;
				notify.notify_waiters();
				Ok(())
			},
		);
	}

	// ---- Resync loop ----

	// This part manages a queue of blocks that need to be
	// "resynchronized", i.e. that need to have a check that
	// they are at present if we need them, or that they are
	// deleted once the garbage collection delay has passed.
	//
	// Here are some explanations on how the resync queue works.
	// There are two db trees that are used to have information
	// about the status of blocks that need to be resynchronized:
	//
	// - resync.queue: a tree that is ordered first by a timestamp
	//   (in milliseconds since Unix epoch) that is the time at which
	//   the resync must be done, and second by block hash.
	//   The key in this tree is just:
	//       concat(timestamp (8 bytes), hash (32 bytes))
	//   The value is the same 32-byte hash.
	//
	// - resync.errors: a tree that indicates for each block
	//   if the last resync resulted in an error, and if so,
	//   the following two informations (see the ErrorCounter struct):
	//   - how many consecutive resync errors for this block?
	//   - when was the last try?
	//   These two informations are used to implement an
	//   exponential backoff retry strategy.
	//   The key in this tree is the 32-byte hash of the block,
	//   and the value is the encoded ErrorCounter value.
	//
	// We need to have these two trees, because the resync queue
	// is not just a queue of items to process, but a set of items
	// that are waiting a specific delay until we can process them
	// (the delay being necessary both internally for the exponential
	// backoff strategy, and exposed as a parameter when adding items
	// to the queue, e.g. to wait until the GC delay has passed).
	// This is why we need one tree ordered by time, and one
	// ordered by identifier of item to be processed (block hash).
	//
	// When the worker wants to process an item it takes from
	// resync.queue, it checks in resync.errors that if there is an
	// exponential back-off delay to await, it has passed before we
	// process the item. If not, the item in the queue is skipped
	// (but added back for later processing after the time of the
	// delay).
	//
	// An alternative that would have seemed natural is to
	// only add items to resync.queue with a processing time that is
	// after the delay, but there are several issues with this:
	// - This requires to synchronize updates to resync.queue and
	//   resync.errors (with the current model, there is only one thread,
	//   the worker thread, that accesses resync.errors,
	//   so no need to synchronize) by putting them both in a lock.
	//   This would mean that block_incref might need to take a lock
	//   before doing its thing, meaning it has much more chances of
	//   not completing successfully if something bad happens to Garage.
	//   Currently Garage is not able to recover from block_incref that
	//   doesn't complete successfully, because it is necessary to ensure
	//   the consistency between the state of the block manager and
	//   information in the BlockRef table.
	// - If a resync fails, we put that block in the resync.errors table,
	//   and also add it back to resync.queue to be processed after
	//   the exponential back-off delay,
	//   but maybe the block is already scheduled to be resynced again
	//   at another time that is before the exponential back-off delay,
	//   and we have no way to check that easily. This means that
	//   in all cases, we need to check the resync.errors table
	//   in the resync loop at the time when a block is popped from
	//   the resync.queue.
	// Overall, the current design is therefore simpler and more robust
	// because it tolerates inconsistencies between the resync.queue
	// and resync.errors table (items being scheduled in resync.queue
	// for times that are earlier than the exponential back-off delay
	// is a natural condition that is handled properly).

	pub(crate) fn put_to_resync(&self, hash: &Hash, delay: Duration) -> db::Result<()> {
		let when = now_msec() + delay.as_millis() as u64;
		self.put_to_resync_at(hash, when)
	}

	pub(crate) fn put_to_resync_at(&self, hash: &Hash, when: u64) -> db::Result<()> {
		trace!("Put resync_queue: {} {:?}", when, hash);
		let mut key = u64::to_be_bytes(when).to_vec();
		key.extend(hash.as_ref());
		self.queue.insert(key, hash.as_ref())?;
		self.notify.notify_waiters();
		Ok(())
	}

	async fn resync_iter(&self, manager: &BlockManager) -> Result<ResyncIterResult, db::Error> {
		if let Some(block) = self.get_block_to_resync()? {
			let time_msec = u64::from_be_bytes(block.time_bytes[0..8].try_into().unwrap());
			let now = now_msec();

			if now >= time_msec {
				let hash = Hash::try_from(&block.hash_bytes[..]).unwrap();

				if let Some(ec) = self.errors.get(hash.as_slice())? {
					let ec = ErrorCounter::decode(&ec);
					if now < ec.next_try() {
						// if next retry after an error is not yet,
						// don't do resync and return early, but still
						// make sure the item is still in queue at expected time
						self.put_to_resync_at(&hash, ec.next_try())?;
						// ec.next_try() > now >= time_msec, so this remove
						// is not removing the one we added just above
						// (we want to do the remove after the insert to ensure
						// that the item is not lost if we crash in-between)
						self.queue.remove(&block.time_bytes)?;
						return Ok(ResyncIterResult::BusyDidNothing);
					}
				}

				let tracer = opentelemetry::global::tracer("garage");
				let trace_id = gen_uuid();
				let span = tracer
					.span_builder("Resync block")
					.with_trace_id(
						opentelemetry::trace::TraceId::from_hex(&hex::encode(
							&trace_id.as_slice()[..16],
						))
						.unwrap(),
					)
					.with_attributes(vec![KeyValue::new("block", format!("{:?}", hash))])
					.start(&tracer);

				let res = self
					.resync_block(manager, &hash)
					.with_context(Context::current_with_span(span))
					.bound_record_duration(&manager.metrics.resync_duration)
					.await;

				manager.metrics.resync_counter.add(1);

				if let Err(e) = &res {
					manager.metrics.resync_error_counter.add(1);
					error!("Error when resyncing {:?}: {}", hash, e);

					let err_counter = match self.errors.get(hash.as_slice())? {
						Some(ec) => ErrorCounter::decode(&ec).add1(now + 1),
						None => ErrorCounter::new(now + 1),
					};

					self.errors.insert(hash.as_slice(), err_counter.encode())?;

					self.put_to_resync_at(&hash, err_counter.next_try())?;
					// err_counter.next_try() >= now + 1 > now,
					// the entry we remove from the queue is not
					// the entry we inserted with put_to_resync_at
					self.queue.remove(&block.time_bytes)?;
				} else {
					self.errors.remove(hash.as_slice())?;
					self.queue.remove(&block.time_bytes)?;
				}

				Ok(ResyncIterResult::BusyDidSomething)
			} else {
				Ok(ResyncIterResult::IdleFor(Duration::from_millis(
					time_msec - now,
				)))
			}
		} else {
			// Here we wait either for a notification that an item has been
			// added to the queue, or for a constant delay of 10 secs to expire.
			// The delay avoids a race condition where the notification happens
			// between the time we checked the queue and the first poll
			// to resync_notify.notified(): if that happens, we'll just loop
			// back 10 seconds later, which is fine.
			Ok(ResyncIterResult::IdleFor(Duration::from_secs(10)))
		}
	}

	fn get_block_to_resync(&self) -> Result<Option<BusyBlock>, db::Error> {
		let mut busy = self.busy_set.lock().unwrap();
		for it in self.queue.iter()? {
			let (time_bytes, hash_bytes) = it?;
			if !busy.contains(&time_bytes) {
				busy.insert(time_bytes.clone());
				return Ok(Some(BusyBlock {
					time_bytes,
					hash_bytes,
					busy_set: self.busy_set.clone(),
				}));
			}
		}
		Ok(None)
	}

	async fn resync_block(&self, manager: &BlockManager, hash: &Hash) -> Result<(), Error> {
		let existing_path = manager.find_block(hash).await;
		let exists = existing_path.is_some();
		let rc = manager.rc.get_block_rc(hash)?;

		if exists != rc.is_needed() || exists != rc.is_nonzero() {
			debug!(
				"Resync block {:?}: exists {}, nonzero rc {}, deletable {}",
				hash,
				exists,
				rc.is_nonzero(),
				rc.is_deletable(),
			);
		}

		if exists && rc.is_deletable() {
			if manager.rc.recalculate_rc(hash)?.0 > 0 {
				return Err(Error::Message(format!(
					"Refcount for block {:?} was inconsistent, retrying later",
					hash
				)));
			}

			info!("Resync block {:?}: offloading and deleting", hash);
			let existing_path = existing_path.unwrap();

			let mut who = manager.replication.storage_nodes(hash);
			if who.len() < manager.replication.write_quorum() {
				return Err(Error::Message("Not trying to offload block because we don't have a quorum of nodes to write to".to_string()));
			}
			who.retain(|id| *id != manager.system.id);

			let who_needs_resps = manager
				.system
				.rpc_helper()
				.call_many(
					&manager.endpoint,
					&who,
					BlockRpc::NeedBlockQuery(*hash),
					RequestStrategy::with_priority(PRIO_BACKGROUND),
				)
				.await?;

			let mut need_nodes = vec![];
			for (node, needed) in who_needs_resps {
				match needed.err_context("NeedBlockQuery RPC")? {
					BlockRpc::NeedBlockReply(needed) => {
						if needed {
							need_nodes.push(node);
						}
					}
					m => {
						return Err(Error::unexpected_rpc_message(m));
					}
				}
			}

			if !need_nodes.is_empty() {
				trace!(
					"Block {:?} needed by {} nodes, sending",
					hash,
					need_nodes.len()
				);

				for node in need_nodes.iter() {
					manager
						.metrics
						.resync_send_counter
						.add(1, &[KeyValue::new("to", format!("{:?}", node))]);
				}

				let block = manager.read_block_from(hash, &existing_path).await?;
				let (header, bytes) = block.into_parts();
				let put_block_message = Req::new(BlockRpc::PutBlock {
					hash: *hash,
					header,
				})?
				.with_stream_from_buffer(bytes);
				manager
					.system
					.rpc_helper()
					.try_call_many(
						&manager.endpoint,
						&need_nodes,
						put_block_message,
						RequestStrategy::with_priority(PRIO_BACKGROUND | PRIO_SECONDARY)
							.with_quorum(need_nodes.len()),
					)
					.await
					.err_context("PutBlock RPC")?;
			}
			info!(
				"Deleting unneeded block {:?}, offload finished ({} / {})",
				hash,
				need_nodes.len(),
				who.len()
			);

			manager.delete_if_unneeded(hash).await?;

			manager.rc.clear_deleted_block_rc(hash)?;
		}

		if rc.is_nonzero() && !exists {
			info!(
				"Resync block {:?}: fetching absent but needed block (refcount > 0)",
				hash
			);

<<<<<<< HEAD
			let block_data = manager.rpc_get_raw_block(hash, None).await;
			if matches!(block_data, Err(Error::MissingBlock(_))) {
				warn!(
					"Could not fetch needed block {:?}, no node returned valid data. Checking that refcount is correct.",
					hash
				);
				manager.rc.recalculate_rc(hash)?;
			}
			let block_data = block_data?;
=======
			let block_data = manager
				.rpc_get_raw_block(hash, PRIO_BACKGROUND | PRIO_SECONDARY, None)
				.await?;
>>>>>>> ecf641d8

			manager.metrics.resync_recv_counter.add(1);

			manager.write_block(hash, &block_data).await?;
		}

		Ok(())
	}
}

impl Drop for BusyBlock {
	fn drop(&mut self) {
		let mut busy = self.busy_set.lock().unwrap();
		busy.remove(&self.time_bytes);
	}
}

pub(crate) struct ResyncWorker {
	index: usize,
	manager: Arc<BlockManager>,
	tranquilizer: Tranquilizer,
	next_delay: Duration,
	persister: PersisterShared<ResyncPersistedConfig>,
}

impl ResyncWorker {
	pub(crate) fn new(index: usize, manager: Arc<BlockManager>) -> Self {
		let persister = manager.resync.persister.clone();
		Self {
			index,
			manager,
			tranquilizer: Tranquilizer::new(30),
			next_delay: Duration::from_secs(10),
			persister,
		}
	}
}

#[async_trait]
impl Worker for ResyncWorker {
	fn name(&self) -> String {
		format!("Block resync worker #{}", self.index + 1)
	}

	fn status(&self) -> WorkerStatus {
		let (n_workers, tranquility) = self.persister.get_with(|x| (x.n_workers, x.tranquility));

		if self.index >= n_workers {
			return WorkerStatus {
				freeform: vec!["This worker is currently disabled".into()],
				..Default::default()
			};
		}

		WorkerStatus {
			queue_length: Some(self.manager.resync.queue_len().unwrap_or(0) as u64),
			tranquility: Some(tranquility),
			persistent_errors: Some(self.manager.resync.errors_len().unwrap_or(0) as u64),
			..Default::default()
		}
	}

	async fn work(&mut self, _must_exit: &mut watch::Receiver<bool>) -> Result<WorkerState, Error> {
		let (n_workers, tranquility) = self.persister.get_with(|x| (x.n_workers, x.tranquility));

		if self.index >= n_workers {
			return Ok(WorkerState::Idle);
		}

		self.tranquilizer.reset();
		match self.manager.resync.resync_iter(&self.manager).await {
			Ok(ResyncIterResult::BusyDidSomething) => {
				Ok(self.tranquilizer.tranquilize_worker(tranquility))
			}
			Ok(ResyncIterResult::BusyDidNothing) => Ok(WorkerState::Busy),
			Ok(ResyncIterResult::IdleFor(delay)) => {
				self.next_delay = delay;
				Ok(WorkerState::Idle)
			}
			Err(e) => {
				// The errors that we have here are only db errors
				// We don't really know how to handle them so just ¯\_(ツ)_/¯
				// (there is kind of an assumption that the db won't error on us,
				// if it does there is not much we can do -- TODO should we just panic?)
				// Here we just give the error to the worker manager,
				// it will print it to the logs and increment a counter
				Err(e.into())
			}
		}
	}

	async fn wait_for_work(&mut self) -> WorkerState {
		while self.index >= self.persister.get_with(|x| x.n_workers) {
			self.manager.resync.notify.notified().await
		}

		select! {
			_ = tokio::time::sleep(self.next_delay) => (),
			_ = self.manager.resync.notify.notified() => (),
		};

		WorkerState::Busy
	}
}

/// Counts the number of errors when resyncing a block,
/// and the time of the last try.
/// Used to implement exponential backoff.
#[derive(Clone, Copy, Debug)]
pub(crate) struct ErrorCounter {
	pub(crate) errors: u64,
	pub(crate) last_try: u64,
}

impl ErrorCounter {
	fn new(now: u64) -> Self {
		Self {
			errors: 1,
			last_try: now,
		}
	}

	pub(crate) fn decode(data: &[u8]) -> Self {
		Self {
			errors: u64::from_be_bytes(data[0..8].try_into().unwrap()),
			last_try: u64::from_be_bytes(data[8..16].try_into().unwrap()),
		}
	}

	fn encode(&self) -> Vec<u8> {
		[
			u64::to_be_bytes(self.errors),
			u64::to_be_bytes(self.last_try),
		]
		.concat()
	}

	fn add1(self, now: u64) -> Self {
		Self {
			errors: self.errors + 1,
			last_try: now,
		}
	}

	fn delay_msec(&self) -> u64 {
		(RESYNC_RETRY_DELAY.as_millis() as u64)
			<< std::cmp::min(self.errors - 1, RESYNC_RETRY_DELAY_MAX_BACKOFF_POWER)
	}

	pub(crate) fn next_try(&self) -> u64 {
		self.last_try + self.delay_msec()
	}
}<|MERGE_RESOLUTION|>--- conflicted
+++ resolved
@@ -460,8 +460,9 @@
 				hash
 			);
 
-<<<<<<< HEAD
-			let block_data = manager.rpc_get_raw_block(hash, None).await;
+			let block_data = manager
+				.rpc_get_raw_block(hash, PRIO_BACKGROUND | PRIO_SECONDARY, None)
+				.await;
 			if matches!(block_data, Err(Error::MissingBlock(_))) {
 				warn!(
 					"Could not fetch needed block {:?}, no node returned valid data. Checking that refcount is correct.",
@@ -470,11 +471,6 @@
 				manager.rc.recalculate_rc(hash)?;
 			}
 			let block_data = block_data?;
-=======
-			let block_data = manager
-				.rpc_get_raw_block(hash, PRIO_BACKGROUND | PRIO_SECONDARY, None)
-				.await?;
->>>>>>> ecf641d8
 
 			manager.metrics.resync_recv_counter.add(1);
 
